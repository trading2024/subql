{
  "name": "@subql/cli",
  "description": "cli for subquery",
<<<<<<< HEAD
  "version": "3.3.3",
=======
  "version": "3.3.3-2",
>>>>>>> bbd3c948
  "author": "Ian He",
  "bin": {
    "subql": "./bin/run"
  },
  "bugs": "https://github.com/subquery/subql/issues",
  "dependencies": {
    "@oclif/command": "^1.8.16",
    "@oclif/config": "^1.18.3",
    "@oclif/core": "^1.3.3",
    "@oclif/plugin-help": "^3.2.3",
    "@subql/common": "workspace:*",
    "@subql/common-algorand": "latest",
    "@subql/common-cosmos": "latest",
    "@subql/common-ethereum": "latest",
    "@subql/common-flare": "latest",
    "@subql/common-near": "latest",
    "@subql/common-soroban": "^2.2.1-0",
    "@subql/common-substrate": "workspace:*",
    "@subql/utils": "workspace:*",
    "@subql/validator": "workspace:*",
    "@typechain/ethers-v5": "10.2.0",
    "@types/ejs": "^3.1.0",
    "@types/inquirer": "^8.2.0",
    "algosdk": "^1.19.0",
    "cli-ux": "^6.0.9",
    "ejs": "^3.1.6",
    "fuzzy": "^0.1.3",
    "inquirer": "^8.2.0",
    "inquirer-autocomplete-prompt": "^1.4.0",
    "node-fetch": "2.6.7",
    "oclif": "^2.4.4",
    "rimraf": "^3.0.2",
    "simple-git": "^3.16.0",
    "terser-webpack-plugin": "^5.3.7",
    "ts-loader": "^9.2.6",
    "tslib": "^2.3.1",
    "typechain": "8.1.1",
    "webpack": "^5.76.0",
    "webpack-merge": "^5.8.0",
    "websocket": "^1.0.34",
    "yaml": "^2.2.2",
    "yaml-loader": "^0.6.0"
  },
  "devDependencies": {
    "@oclif/dev-cli": "^1.26.10",
    "@types/node": "^18.16.10",
    "@types/rimraf": "^3.0.2",
    "@types/websocket": "^1",
    "eslint": "^8.8.0",
    "eslint-config-oclif": "^4.0.0",
    "eslint-config-oclif-typescript": "^1.0.2",
    "globby": "^11"
  },
  "engines": {
    "node": ">=8.0.0"
  },
  "files": [
    "/bin",
    "/lib",
    "/npm-shrinkwrap.json",
    "/oclif.manifest.json"
  ],
  "homepage": "https://github.com/subquery/subql",
  "repository": "packages/cli",
  "keywords": [
    "oclif"
  ],
  "license": "GPL-3.0",
  "main": "lib/index.js",
  "oclif": {
    "commands": "./lib/commands",
    "bin": "subql",
    "plugins": [
      "@oclif/plugin-help"
    ]
  },
  "scripts": {
    "build": "rm -rf lib && tsc -b",
    "postpack": "rm -f oclif.manifest.json",
    "posttest": "eslint . --ext .ts --config .eslintrc",
    "prepack": "yarn build && cp -r src/template lib/ && oclif-dev manifest && oclif-dev readme",
    "test": "echo NO TESTS",
    "version": "oclif-dev readme && git add README.md",
    "format": "prettier --write \"src/**/*.ts\""
  },
  "types": "lib/index.d.ts",
  "resolutions": {
    "node-fetch": "2.6.7"
<<<<<<< HEAD
  }
=======
  },
  "stableVersion": "3.3.3-1"
>>>>>>> bbd3c948
}<|MERGE_RESOLUTION|>--- conflicted
+++ resolved
@@ -1,11 +1,7 @@
 {
   "name": "@subql/cli",
   "description": "cli for subquery",
-<<<<<<< HEAD
   "version": "3.3.3",
-=======
-  "version": "3.3.3-2",
->>>>>>> bbd3c948
   "author": "Ian He",
   "bin": {
     "subql": "./bin/run"
@@ -94,10 +90,5 @@
   "types": "lib/index.d.ts",
   "resolutions": {
     "node-fetch": "2.6.7"
-<<<<<<< HEAD
   }
-=======
-  },
-  "stableVersion": "3.3.3-1"
->>>>>>> bbd3c948
 }