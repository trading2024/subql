// Copyright 2020-2022 OnFinality Limited authors & contributors
// SPDX-License-Identifier: Apache-2.0

import fs from 'fs';
import path from 'path';
import {promisify} from 'util';
import {getManifestPath, getSchemaPath, loadFromJsonOrYaml} from '@subql/common';
import {
  isCustomDs as isCustomAvalancheDs,
  isRuntimeDs as isRuntimeAvalancheDs,
  RuntimeDatasourceTemplate as AvalancheDsTemplate,
  CustomDatasourceTemplate as AvalancheCustomDsTemplate,
} from '@subql/common-avalanche';
import {
  isCustomCosmosDs,
  isRuntimeCosmosDs,
  RuntimeDatasourceTemplate as CosmosDsTemplate,
  CustomDatasourceTemplate as CosmosCustomDsTemplate,
} from '@subql/common-cosmos';
import {
  isCustomDs as isCustomEthereumDs,
  isRuntimeDs as isRuntimeEthereumDs,
  RuntimeDatasourceTemplate as EthereumDsTemplate,
  CustomDatasourceTemplate as EthereumCustomDsTemplate,
  RuntimeDataSourceV0_3_0 as EthereumDs,
  CustomDatasourceV0_3_0 as EthereumCustomDs,
} from '@subql/common-ethereum';
import {
  isCustomDs as isCustomNearDs,
  isRuntimeDs as isRuntimeNearDs,
  RuntimeDatasourceTemplate as NearDsTemplate,
  CustomDatasourceTemplate as NearCustomDsTemplate,
} from '@subql/common-near';
import {
  isCustomDs as isCustomSubstrateDs,
  RuntimeDatasourceTemplate as SubstrateDsTemplate,
  CustomDatasourceTemplate as SubstrateCustomDsTemplate,
  SubstrateCustomDataSource,
} from '@subql/common-substrate';
import {
  isCustomTerraDs,
  isRuntimeTerraDs,
  RuntimeDatasourceTemplate as TerraDsTemplate,
  CustomDatasourceTemplate as TerraCustomDsTemplate,
} from '@subql/common-terra';
import {
  getAllEntitiesRelations,
  getAllJsonObjects,
  setJsonObjectType,
  getTypeByScalarName,
  GraphQLEntityField,
  GraphQLJsonFieldType,
  GraphQLEntityIndex,
  getAllEnums,
} from '@subql/utils';
import ejs from 'ejs';
import {upperFirst, uniq} from 'lodash';
import rimraf from 'rimraf';
import {runTypeChain, glob, parseContractPath} from 'typechain';

type TemplateKind =
  | SubstrateDsTemplate
  | SubstrateCustomDsTemplate
  | AvalancheDsTemplate
  | AvalancheCustomDsTemplate
  | CosmosDsTemplate
  | CosmosCustomDsTemplate
  | EthereumDsTemplate
  | EthereumCustomDsTemplate
  | NearDsTemplate
  | NearCustomDsTemplate
  | TerraDsTemplate
  | TerraCustomDsTemplate;

type DatasourceKind = SubstrateCustomDataSource | EthereumDs | EthereumCustomDs;

const MODEL_TEMPLATE_PATH = path.resolve(__dirname, '../template/model.ts.ejs');
const MODELS_INDEX_TEMPLATE_PATH = path.resolve(__dirname, '../template/models-index.ts.ejs');
const TYPES_INDEX_TEMPLATE_PATH = path.resolve(__dirname, '../template/types-index.ts.ejs');
const INTERFACE_TEMPLATE_PATH = path.resolve(__dirname, '../template/interface.ts.ejs');
const ABI_INTERFACE_TEMPLATE_PATH = path.resolve(__dirname, '../template/abi-interface.ts.ejs');
const ENUM_TEMPLATE_PATH = path.resolve(__dirname, '../template/enum.ts.ejs');
const DYNAMIC_DATASOURCE_TEMPLATE_PATH = path.resolve(__dirname, '../template/datasource-templates.ts.ejs');
const TYPE_ROOT_DIR = 'src/types';
const MODEL_ROOT_DIR = 'src/types/models';
const ABI_INTERFACES_ROOT_DIR = 'src/types/abi-interfaces';
const CONTRACTS_DIR = 'src/types/contracts'; //generated
const TYPECHAIN_TARGET = 'ethers-v5';

const RESERVED_KEYS = ['filter', 'filters'];

const exportTypes = {
  models: false,
  interfaces: false,
  enums: false,
  datasources: false,
};

// 4. Render entity data in ejs template and write it
export async function renderTemplate(templatePath: string, outputPath: string, templateData: ejs.Data): Promise<void> {
  const data = await ejs.renderFile(templatePath, templateData);
  await fs.promises.writeFile(outputPath, data);
}

// 3. Re-format the field of the entity
export interface ProcessedField {
  name: string;
  type: string;
  required: boolean;
  isEnum: boolean;
  indexed: boolean;
  unique?: boolean;
  isArray: boolean;
  isJsonInterface: boolean;
}

export async function generateJsonInterfaces(projectPath: string, schema: string): Promise<void> {
  const typesDir = path.join(projectPath, TYPE_ROOT_DIR);
  const jsonObjects = getAllJsonObjects(schema);
  const jsonInterfaces = jsonObjects.map((r) => {
    const object = setJsonObjectType(r, jsonObjects);
    const fields = processFields('jsonField', object.name, object.fields);
    return {
      interfaceName: object.name,
      fields,
    };
  });

  if (jsonInterfaces.length !== 0) {
    const interfaceTemplate = {
      props: {
        jsonInterfaces,
      },
      helper: {
        upperFirst,
      },
    };
    try {
      await renderTemplate(INTERFACE_TEMPLATE_PATH, path.join(typesDir, `interfaces.ts`), interfaceTemplate);
      exportTypes.interfaces = true;
    } catch (e) {
      throw new Error(`When render json interfaces having problems.`);
    }
  }
}

export async function generateEnums(projectPath: string, schema: string): Promise<void> {
  const typesDir = path.join(projectPath, TYPE_ROOT_DIR);
  const jsonObjects = getAllEnums(schema);
  const enums = jsonObjects.map((r) => {
    return {
      name: r.name,
      values: r.getValues().map((v) => v.name),
    };
  });

  if (enums.length !== 0) {
    const enumsTemplate = {
      props: {
        enums,
      },
    };
    try {
      await renderTemplate(ENUM_TEMPLATE_PATH, path.join(typesDir, `enums.ts`), enumsTemplate);
      exportTypes.enums = true;
    } catch (e) {
      throw new Error(`When render enums having problems.`);
    }
  }
}

interface abiRenderProps {
  name: string;
  events: string[];
  functions: {typeName: string; functionName: string}[];
}
interface abiInterface {
  name: string;
  type: 'event' | 'function';
  inputs: {
    internalType: string;
    name: string;
    type: string;
  }[];
}
export async function generateAbis(datasources: DatasourceKind[], projectPath: string): Promise<void> {
  const sortedAssets = new Map<string, string>();
  datasources.map((d) => {
    if (!d?.assets) {
      return;
    }
    // is the ds check here needed ?
    if (isRuntimeEthereumDs(d) || isCustomEthereumDs(d) || isCustomSubstrateDs(d) || 'assets' in d) {
      Object.entries(d.assets).map(([name, value]) => {
        const filePath = path.join(projectPath, value.file);
        if (!fs.existsSync(filePath)) {
          throw new Error(`Error: Asset ${name}, file ${value.file} does not exist`);
        }
        // We use actual abi file name instead on name provided in assets
        // This is aligning with files in './ethers-contracts'
        sortedAssets.set(parseContractPath(filePath).name, value.file);
      });
    }
  });
  if (sortedAssets.size !== 0) {
    await prepareDirPath(path.join(projectPath, ABI_INTERFACES_ROOT_DIR), true);
    try {
      const allFiles = glob(projectPath, [...sortedAssets.values()]);
      // Typechain generate interfaces under CONTRACTS_DIR
      await runTypeChain({
        cwd: projectPath,
        filesToProcess: allFiles,
        allFiles,
        outDir: CONTRACTS_DIR,
        target: TYPECHAIN_TARGET,
      });
      // Iterate here as we have to make sure type chain generated successful,
      // also avoid duplicate generate same abi interfaces
      const renderAbiJobs = processAbis(sortedAssets, projectPath);
      await Promise.all(
        renderAbiJobs.map((renderProps) => {
          console.log(`* Abi Interface ${renderProps.name} generated`);
          return renderTemplate(
            ABI_INTERFACE_TEMPLATE_PATH,
            path.join(projectPath, ABI_INTERFACES_ROOT_DIR, `${renderProps.name}.ts`),
            {
              props: {abi: renderProps},
              helper: {upperFirst},
            }
          );
        })
      );
    } catch (e) {
      console.error(`! Unable to generate abi interface. ${e.message}`);
    }
  }
}

function processAbis(sortedAssets: Map<string, string>, projectPath: string): abiRenderProps[] {
  const renderInterfaceJobs: abiRenderProps[] = [];
  sortedAssets.forEach((value, key) => {
    const renderProps: abiRenderProps = {name: key, events: [], functions: []};
    let readAbi = loadFromJsonOrYaml(path.join(projectPath, value)) as abiInterface[];
    // We need to use for loop instead of map, due to events/function name could be duplicate,
    // because they have different input, and following ether typegen rules, name also changed
    // we need to find duplicates, and update its name rather than just unify them.

    if (!Array.isArray(readAbi)) {
      readAbi = [readAbi];
    }
    const duplicateEventNames = readAbi
      .filter((abiObject) => abiObject.type === 'event')
      .map((obj) => obj.name)
      .filter((name, index, arr) => arr.indexOf(name) !== index);
    const duplicateFunctionNames = readAbi
      .filter((abiObject) => abiObject.type === 'function')
      .map((obj) => obj.name)
      .filter((name, index, arr) => arr.indexOf(name) !== index);
    readAbi.map((abiObject) => {
      if (abiObject.type === 'function') {
        let typeName = abiObject.name;
        let functionName = abiObject.name;
        if (duplicateFunctionNames.includes(abiObject.name)) {
          functionName = `${abiObject.name}(${abiObject.inputs.map((obj) => obj.type.toLowerCase()).join(',')})`;
          typeName = joinInputAbiName(abiObject);
        }
        renderProps.functions.push({typeName, functionName});
      }
      if (abiObject.type === 'event') {
        let name = abiObject.name;
        if (duplicateEventNames.includes(abiObject.name)) {
          name = joinInputAbiName(abiObject);
        }
        renderProps.events.push(name);
      }
    });
    // avoid empty json
    if (!!renderProps.events || !!renderProps.functions) {
      renderInterfaceJobs.push(renderProps);
    }
  });
  return renderInterfaceJobs;
}

function joinInputAbiName(abiObject: abiInterface) {
  // example: "TextChanged_bytes32_string_string_string_Event", Event name/Function type name will be joined in ejs
  const inputToSnake: string = abiObject.inputs.map((obj) => obj.type.toLowerCase()).join('_');
  return `${abiObject.name}_${inputToSnake}_`;
}

export function processFields(
  type: 'entity' | 'jsonField',
  className: string,
  fields: (GraphQLEntityField | GraphQLJsonFieldType)[],
  indexFields: GraphQLEntityIndex[] = []
): ProcessedField[] {
  const fieldList: ProcessedField[] = [];
  for (const field of fields) {
    const injectField = {
      name: field.name,
      required: !field.nullable,
      isArray: field.isArray,
      isEnum: false,
    } as ProcessedField;
    if (type === 'entity') {
      const [indexed, unique] = indexFields.reduce<[boolean, boolean]>(
        (acc, indexField) => {
          if (indexField.fields.includes(field.name) && indexField.fields.length <= 1) {
            acc[0] = true;
            if (indexField.fields.length === 1 && indexField.unique) {
              acc[1] = true;
            } else if (indexField.unique === undefined) {
              acc[1] = false;
            }
          }
          return acc;
        },
        [false, undefined]
      );
      injectField.indexed = indexed;
      injectField.unique = unique;
    }
    if ((field as GraphQLEntityField).isEnum) {
      injectField.type = field.type;
      injectField.isEnum = true;
      injectField.isJsonInterface = false;
    } else {
      switch (field.type) {
        default: {
          injectField.type = getTypeByScalarName(field.type).tsType;
          if (!injectField.type) {
            throw new Error(
              `Schema: undefined type "${field.type.toString()}" on field "${
                field.name
              }" in "type ${className} @${type}"`
            );
          }
          injectField.isJsonInterface = false;
          break;
        }
        case 'Json': {
          if (field.jsonInterface === undefined) {
            throw new Error(`On field ${field.name} type is Json but json interface is not defined`);
          }
          injectField.type = upperFirst(field.jsonInterface.name);
          injectField.isJsonInterface = true;
        }
      }
    }
    fieldList.push(injectField);
  }
  return fieldList;
}

async function prepareDirPath(path: string, recreate: boolean) {
  try {
    await promisify(rimraf)(path);
    if (recreate) {
      await fs.promises.mkdir(path, {recursive: true});
    }
  } catch (e) {
    throw new Error(`Failed to prepare ${path}`);
  }
}

function directoryExists(dirPath: string): boolean {
  try {
    return fs.statSync(dirPath).isDirectory();
  } catch (e) {
    return false;
  }
}

function removeDirectory(directoryPath: string): void {
  // remove regardless if the directory is empty or not
  fs.rm(directoryPath, {recursive: true, force: true}, (err) => {
    if (err?.code !== 'ENOTEMPTY' && err) {
      // Swallow ENOTEMPTY error
      console.error(`Failed to remove generated directory: ${directoryPath}`, err);
    } else {
      console.log(`Cleared generated directory: ${directoryPath}`);
    }
  });
}

//1. Prepare models directory and load schema
export async function codegen(projectPath: string, fileName?: string): Promise<void> {
<<<<<<< HEAD
=======
  const rootPath = path.join(projectPath, TYPE_ROOT_DIR);
  if (directoryExists(rootPath)) {
    console.log('Clearing generated files');
    removeDirectory(rootPath);
  }

  const modelDir = path.join(projectPath, MODEL_ROOT_DIR);
  const interfacesPath = path.join(projectPath, TYPE_ROOT_DIR, `interfaces.ts`);
  await prepareDirPath(modelDir, true);
  await prepareDirPath(interfacesPath, false);

>>>>>>> ac47bf34
  const plainManifest = loadFromJsonOrYaml(getManifestPath(projectPath, fileName)) as {
    specVersion: string;
    templates?: TemplateKind[];
    dataSources: DatasourceKind[];
  };

  const expectKeys = ['datasources', 'templates'];

  // if Object with assets key exists, need check for abi
  const customDatasource = Object.keys(plainManifest)
    .filter((key) => !expectKeys.includes(key))
    ?.map((dsKey) => {
      const value = (plainManifest as any)[dsKey];
      if (typeof value === 'object' && value) {
        return !!Object.keys(value).find((d) => d === 'assets') && value;
      }
    })
    ?.filter(Boolean);

  let datasources = plainManifest.dataSources;

  if (plainManifest.templates && plainManifest.templates.length !== 0) {
    await generateDatasourceTemplates(projectPath, plainManifest.specVersion, plainManifest.templates);
    datasources = plainManifest.dataSources.concat(plainManifest.templates as DatasourceKind[]);
  }

<<<<<<< HEAD
  await generateAbis(plainManifest.dataSources, projectPath);
=======
  if (customDatasource.length !== 0) {
    datasources = datasources.concat(customDatasource);
  }
  const schemaPath = getSchemaPath(projectPath, fileName);

  await generateAbis(datasources, projectPath);
  await generateJsonInterfaces(projectPath, schemaPath);
  await generateModels(projectPath, schemaPath);
  await generateEnums(projectPath, schemaPath);
>>>>>>> ac47bf34

  if (exportTypes.interfaces || exportTypes.models || exportTypes.enums || exportTypes.datasources) {
    try {
      await renderTemplate(TYPES_INDEX_TEMPLATE_PATH, path.join(projectPath, TYPE_ROOT_DIR, `index.ts`), {
        props: {
          exportTypes,
        },
      });
    } catch (e) {
      throw new Error(`When render index in types having problems.`);
    }
    console.log(`* Types index generated !`);
  }
}

export async function generateSchema(projectPath: string, schemaPath: string) {
  const modelDir = path.join(projectPath, MODEL_ROOT_DIR);
  const interfacesPath = path.join(projectPath, TYPE_ROOT_DIR, `interfaces.ts`);
  await prepareDirPath(modelDir, true);
  await prepareDirPath(interfacesPath, false);

  await generateJsonInterfaces(projectPath, schemaPath);
  await generateModels(projectPath, schemaPath);
  await generateEnums(projectPath, schemaPath);
}

export function validateEntityName(name: string): string {
  for (const reservedKey of RESERVED_KEYS) {
    if (name.toLowerCase().endsWith(reservedKey.toLowerCase())) {
      throw new Error(`EntityName: ${name} cannot end with reservedKey: ${reservedKey}`);
    }
  }
  return name;
}
// 2. Loop all entities and render it
export async function generateModels(projectPath: string, schema: string): Promise<void> {
  const extractEntities = getAllEntitiesRelations(schema);
  for (const entity of extractEntities.models) {
    const baseFolderPath = '.../../base';
    const className = upperFirst(entity.name);

    const entityName = validateEntityName(entity.name);

    const fields = processFields('entity', className, entity.fields, entity.indexes);
    const importJsonInterfaces = uniq(fields.filter((field) => field.isJsonInterface).map((f) => f.type));
    const importEnums = fields.filter((field) => field.isEnum).map((f) => f.type);
    const indexedFields = fields.filter((field) => field.indexed && !field.isJsonInterface);
    const modelTemplate = {
      props: {
        baseFolderPath,
        className,
        entityName,
        fields,
        importJsonInterfaces,
        importEnums,
        indexedFields,
      },
      helper: {
        upperFirst,
      },
    };
    try {
      await renderTemplate(
        MODEL_TEMPLATE_PATH,
        path.join(projectPath, MODEL_ROOT_DIR, `${className}.ts`),
        modelTemplate
      );
    } catch (e) {
      console.error(e);
      throw new Error(`When render entity ${className} to schema having problems.`);
    }
    console.log(`* Schema ${className} generated !`);
  }
  const classNames = extractEntities.models.map((entity) => entity.name);
  if (classNames.length !== 0) {
    try {
      await renderTemplate(MODELS_INDEX_TEMPLATE_PATH, path.join(projectPath, MODEL_ROOT_DIR, `index.ts`), {
        props: {
          classNames,
        },
        helper: {
          upperFirst,
        },
      });
      exportTypes.models = true;
    } catch (e) {
      throw new Error(`When render index in models having problems.`);
    }
    console.log(`* Models index generated !`);
  }
}

export async function generateDatasourceTemplates(
  projectPath: string,
  specVersion: string,
  templates: TemplateKind[]
): Promise<void> {
  const props = templates.map((t) => ({
    name: t.name,
    args: hasParameters(t) ? 'Record<string, unknown>' : undefined,
  }));
  try {
    await renderTemplate(DYNAMIC_DATASOURCE_TEMPLATE_PATH, path.join(projectPath, TYPE_ROOT_DIR, `datasources.ts`), {
      props,
    });
    exportTypes.datasources = true;
  } catch (e) {
    console.error(e);
    throw new Error(`Unable to generate datasource template constructors`);
  }
  console.log(`* Datasource template constructors generated !`);
}

function hasParameters(t: TemplateKind): boolean {
  return (
    isRuntimeAvalancheDs(t as AvalancheDsTemplate) ||
    isCustomAvalancheDs(t as AvalancheDsTemplate) ||
    isRuntimeCosmosDs(t as CosmosDsTemplate) ||
    isCustomCosmosDs(t as CosmosDsTemplate) ||
    isRuntimeEthereumDs(t as EthereumDsTemplate) ||
    isCustomEthereumDs(t as EthereumDsTemplate) ||
    isCustomSubstrateDs(t as SubstrateDsTemplate) ||
    isRuntimeTerraDs(t as TerraDsTemplate) ||
    isCustomTerraDs(t as TerraDsTemplate) ||
    isRuntimeNearDs(t as NearDsTemplate) ||
    isCustomNearDs(t as NearDsTemplate)
  );
}<|MERGE_RESOLUTION|>--- conflicted
+++ resolved
@@ -385,20 +385,6 @@
 
 //1. Prepare models directory and load schema
 export async function codegen(projectPath: string, fileName?: string): Promise<void> {
-<<<<<<< HEAD
-=======
-  const rootPath = path.join(projectPath, TYPE_ROOT_DIR);
-  if (directoryExists(rootPath)) {
-    console.log('Clearing generated files');
-    removeDirectory(rootPath);
-  }
-
-  const modelDir = path.join(projectPath, MODEL_ROOT_DIR);
-  const interfacesPath = path.join(projectPath, TYPE_ROOT_DIR, `interfaces.ts`);
-  await prepareDirPath(modelDir, true);
-  await prepareDirPath(interfacesPath, false);
-
->>>>>>> ac47bf34
   const plainManifest = loadFromJsonOrYaml(getManifestPath(projectPath, fileName)) as {
     specVersion: string;
     templates?: TemplateKind[];
@@ -425,19 +411,7 @@
     datasources = plainManifest.dataSources.concat(plainManifest.templates as DatasourceKind[]);
   }
 
-<<<<<<< HEAD
   await generateAbis(plainManifest.dataSources, projectPath);
-=======
-  if (customDatasource.length !== 0) {
-    datasources = datasources.concat(customDatasource);
-  }
-  const schemaPath = getSchemaPath(projectPath, fileName);
-
-  await generateAbis(datasources, projectPath);
-  await generateJsonInterfaces(projectPath, schemaPath);
-  await generateModels(projectPath, schemaPath);
-  await generateEnums(projectPath, schemaPath);
->>>>>>> ac47bf34
 
   if (exportTypes.interfaces || exportTypes.models || exportTypes.enums || exportTypes.datasources) {
     try {
@@ -454,6 +428,12 @@
 }
 
 export async function generateSchema(projectPath: string, schemaPath: string) {
+  const rootPath = path.join(projectPath, TYPE_ROOT_DIR);
+  if (directoryExists(rootPath)) {
+    console.log('Clearing generated files');
+    removeDirectory(rootPath);
+  }
+
   const modelDir = path.join(projectPath, MODEL_ROOT_DIR);
   const interfacesPath = path.join(projectPath, TYPE_ROOT_DIR, `interfaces.ts`);
   await prepareDirPath(modelDir, true);
