# Changelog
All notable changes to this project will be documented in this file.

The format is based on [Keep a Changelog](https://keepachangelog.com/en/1.0.0/),
and this project adheres to [Semantic Versioning](https://semver.org/spec/v2.0.0.html).

## [Unreleased]
<<<<<<< HEAD
### Added
- ts-manifest compatibility with `codegen:generate` command (#2111)
=======

## [4.1.0] - 2023-10-25
>>>>>>> 65b16d5d
### Changed
- Removed `validate` command from cli, also removed from `@subql/validator` from dependencies (#2121)

### Added
- Multichain support for TypeScript manifest (#2097)
- Support for multi endpoints CLI deployment (#2117)

### Fixed
- Building TS manifest on Windows (#2118)

## [4.0.5] - 2023-10-18
### Changed
- Update error handling on deployment commands (#2108)

## [4.0.4] - 2023-10-17
### Fixed
- handle error on generate command (#2095)

## [4.0.3] - 2023-10-11
### Fixed
- Fixed yaml readers/writers on `init` command (#2082)

## [4.0.2] - 2023-10-11
### Fixed
- Codegen expecting a ts manifest but not a yaml manifest (#2084)

## [4.0.1] - 2023-10-10
### Fixed
- Fix `codegen` logic for Cosmos Manifests (#2073)
- Error when generating manifest from ts (#2075)

## [4.0.0] - 2023-10-04
### Fixed
- Fix incorrect codegen on unstructured storage proxy contract abis (#1976)
- Publish multichain projects file to a directory in ipfs (#1981)

### Added
- Support for cosmwasm contract abi codegen (#1989)
- Update `subql init` to use proxy templates (#1991)
- Support build and publish project from typescript manifest. (#2011)

### Changed
- Update common packages version from `latest`, to ensure they will be bumped (#1992)
- Update model codegen to include `getByFields` and produce prettier code (#1993)
- migrate from `oclif` v1 to v2
- Move abi-codegen from `cli` to `common-ethereum` (#2010)
- Update common dependencies from each SDK with latest changes

### Removed
- replaced `oclif-dev` dependency with `oclif` due to v2 migration (#1998)
- globby from dev dependencies (#1998)

## [3.6.1] - 2023-08-29
### Fixed
- Publish command creating invalid deployment (#1977)

## [3.6.0] - 2023-08-25
### Added
- `codegen` support for Cosmos (Protobufs to ts) (#1958)

### Fixed
- Publish command uploading files to IPFS multiple times (#1967)

## [3.5.1] - 2023-08-16
### Fixed
- Ensure absolute pathing for all path related flags (#1947)

## [3.5.0] - 2023-08-11
### Added
- abi `codegen` support for `cosmos/Ethermint` (#1936)

### Fixed
- Ensure non evm custom datasource do not generate abis (#1936)

## [3.4.0] - 2023-08-10
### Added
- Add new command `codegen:generate`, allowing users to generate a scaffold based on selected ABIs (#1896)
- `subql init` supports scaffold creation via `codegen:generate` (#1896)
- Support for update availability logs (#1930)

### Changed
- change soroban packages to stellar (#1929)

## [3.3.3] - 2023-08-04
### Fixed
- `subql codegen` with different pathing ABIs (#1916)
- Fix codegen entity constructor missing array on field (#1922)

### Added
- Support building and publishing soroban projects (#1919)

## [3.3.2] - 2023-07-31
### Fixed
- Update license in all packages (#1891)

## [3.3.1] - 2023-07-11
### Fixed
- `codegen` not working with artifact format files (#1867)

## [3.3.0] - 2023-06-26
### Removed
- Support for Terra and Avalanche SDKs. Note: Avalanche is still supported through the Ethereum SDK. (#1841)

## [3.2.0] - 2023-06-19
### Added
- Simply multichain running, allow codegen for multichain projects, support adding new chain manifest (#1746)

## [3.1.1] - 2023-06-07
### Fixed
- Ensure codegen supports generatedAbis dynamic and custom datasources. (#1780)
- Codegen will remove unused generatedAbis from generated files (#1789)

## [3.1.0] - 2023-05-31
### Changed
- Handle composite indexes with codegen (#1759)

## [3.0.0] - 2023-05-19
### Changed
- Codegen will now generate code that is compatible with TS strict settings. This changes entity constructors to take all required parameters. The create method is still the preferred way of defining entities. (#1713)

## [2.1.0] - 2023-05-10
### Removed
- Support for older manifest versions (except for migrations) (#1659)

## [2.0.0] - 2023-04-20
### Changed
- Major release 2.0.0, align with other package versions

### Added
- Build `*.test.ts` file to support testing Framework (#1584)

## [1.13.1] - 2023-03-30
### Added
- Change in migrate controller, add support for Multiple endpoints (#1551)

### Fixed
- Fix previous release 1.13.0 failed

## [1.13.0] - 2023-03-29
### Added
- `Build` generate sourcemap for projects (#1569)

### Fixed
- Fix codegen exit when ABI is not valid (#1570)
- Add validation for `codegen`, graphql conflicts (#1564)

## [1.12.3] - 2023-03-09
### Fixed
- Fix ABI codegen skipped due to runtime validation (#1552)

## [1.12.2] - 2023-03-07
### Fixed
- Fix `subql publish` with Avalanche manifest (#1546)

## [1.12.1] - 2023-03-07
### Changed
- `@subql/common-avalanche` dependency update

## [1.12.0] - 2023-03-06
### Added
- Support ETH abi codegen (#1532)

## [1.11.0] - 2023-01-31
### Fixed
- Fix `subql publish` failing on windows (#1502)

### Added
- Support for Near (#1498)

## [1.10.1] - 2022-12-22
### Fixed
- Fix command `codegen` to allow templates with other SDKs(#1470)

## [1.10.0] - 2022-12-19
### Changed
- Update deploy cli to fix `disableHistorical` option (#1460)

## [1.9.1] - 2022-12-05
### Fixed
- Fix for `subql` codegen `--file` flag. (#1446)

## [1.9.0] - 2022-11-23
### Added
- Add support to cli/validator for flare (#1416)

## [1.8.0] - 2022-10-27
### Fixed
- Fix CLI init project manifest missing comments issue (#1380)

## [1.7.0] - 2022-10-27
### Added
- `--dedicatedDB` option to project deployement. (#1355)
- Flags for advanced settings. (#1352)

### Fixed
- Specifying query and node versions with or without a `v`. (#1354)

## [1.6.4] - 2022-10-06
### Changed
- Update IPFS endpoints. (#1337)

## [1.6.3] - 2022-09-29
### Fixed
- Fix Output URL for `project:create-project` command. (#1324)
- Improve `codegen` command error logs. (#1324)

## [1.6.2] - 2022-09-24
### Fixed
- Fixed cli publish failed due to upload file logic unable to validate section is `null`. (#1316)

## [1.6.1] - 2022-09-13
### Fixed
- Fixed `subql-init` for Algorand, Avalanche and Cosmos.

## [1.6.0] - 2022-08-17
### Changed
- Support new templates mono-repo structure. (#1236)

## [1.5.1] - 2022-08-11
### Fixed
- Bump version for missing update `subql-common` in previous release.

## [1.5.0] - 2022-08-04
### Added
- Support for Algorand projects (#1228)

### Fixed
- Removing `.github` directory from starter templates (#1223)

## [1.4.0] - 2022-07-27
### Added
- Added redeploy deployment feature (#1205)
- Rename `--project_name` flag to `--projectName` (#1205)

### Fixed
- Use latest runner validation from common package. (#1195)

## [1.3.1] - 2022-07-13
### Fixed
- Added resolution to downgrade `node-fetch` as we have not support ES module (1184)
- Added encodedURI for project deployment key (#1183)

## [1.3.0] - 2022-07-12
### Fixed
- CLI deployment when no dictionary or matching endpoint is provided (#1180)

### Added
- Storing ipfs-cid locally (#1169)
- New Flag `-d` added to `deployment:deploy` command allowing runner versions and endpoints to use default values from manifest (#1176)

### Changed
- Rename `deploy` command back to `deployment` (#1176)

## [1.2.1] - 2022-07-06
### Added
- Add cosmos family to cli init (#1165)

## [1.2.0] - 2022-07-05
### Fixed
- update common-avalanche,fix missing filter, asset and options (#1158)

### Changed
- Rename `deployment` command to `deploy`(#1149)

## [1.1.1] - 2022-06-29
### Fixed
- Fixed typo in publish log (#1135)

### Changed
- Update init and publish tests with manifest 1.0.0 (#1114)

## [1.1.0] - 2022-06-22
### Changed
- Increase publish project body size up to 50mb (#1100)
- Validate support multi networks, also support validate IPFS deployment. To validate project manifest spec version below 1.0.0, will require to provide `network-family` (#1115)

### Added
- Added avalanche and cosmos to publish (#1105)
- Now cli able to manage deployment on host service, promote, deploy and delete (#1102)

## [1.0.1] - 2022-05-31
### Fixed
- Fix cli init duplicate chainId and genesisHash (#1058)

## [1.0.0] - 2022-05-11
### Fixed
- fix undefined file under chainTypes (#1010)

## [0.29.0] - 2022-05-11
### Changed
- remove use manifest in codegen (#1001)

## [0.28.0] - 2022-05-06
### Fixed
- Fix migrate missing chain types (#975)

### Changed
- Refactor init command and add network family (#979)

## [0.27.0] - 2022-05-02
### Added
- Add utils package (#928)

## [0.26.1] - 2022-04-27
### Added
- Support for Terra dynamic datasources (#899)

### Changed
- Output build errors (#901)

## [0.26.0] - 2022-04-26
### Added
- Add manifest specVersion 1.0.0 template to `subql init` command  (#888)

### Changed
- Drop support for manifest 0.0.1 templates (#900)

## [0.25.0] - 2022-04-12
### Changed
- Update @subql/common-terra to allow specifying a mantlemint endpoint (#885)

## [0.24.0] - 2022-04-06
### Added
- Add support for manifest 1.0.0, migrate will now upgrade project to 1.0.0 (#845)

## [0.23.0] - 2022-03-22
### Added
- Use `TerraProjectManifestVersioned` to support terra contract handling (#848)

## [0.22.0] - 2022-03-01
### Added
- Support terra in command line, add terra template (#781)

## [0.21.0] - 2022-02-24
### Added
- Support cli publish from a manifest file (#800)

## [0.20.1] - 2022-02-15
### Fixed
- Patch release with @subql/validator version bump, in order to fix validation issue.

## [0.20.0] - 2022-02-09
### Added
- Add support for dynamic data sources (#773)
- Add authentication for publish command, access token will read from `SUBQL_ACCESS_TOKEN` in environment or under `$HOME/.subql/SUBQL_ACCESS_TOKEN` (#778)

### Fixed
- Fix codegen importing jsonType interface multiple times (#784)
- Fix cli build command issues (#789)

## [0.19.0] - 2022-01-21
### Added
- Allow use `subql build` self contained js as instructed by `exports` fields under`package.json` (#753)

### Changed
- Remove .github directory from new projects (#763)

## [0.18.0] - 2022-01-18
### Added
- Filter project templates by selected specVersion (#751)

## [0.17.0] - 2022-01-13
### Added
- Warning and advice for use manifest specVersion v0.0.1 (#730)
- Message for install git suggestion (#733)
- Allow user to select templates when run `subql init` (#712)

## [0.16.2] - 2021-12-16
### Changed
- Update subql/validator dependencies (#720)

## [0.16.1] - 2021-11-30
### Fixed
- Remove auto generated enum types and interfaces (#680)

## [0.16.0] - 2021-11-19
### Fixed
- Fix migrate datasource entry path (#641)
- Touch up command line description (#628)

### Changed
- Codegen controller using new type mappings (#532)
- Update publish command to handle custom datasource (#641)
- init command now create spec v0.2.0 project by default (#643)

### Added
- Support enums in codegen (#551)

## [0.15.0] - 2021-11-03
### Changed
- Improve ts typing for `static create()` function in model.ts template (#573)
- Use jsonrpc client to fetch genesis hash , drop dependencies of polkadot-api (#595)
- Update `subql validate` to validate custom ds (#596)
- Bump dependencies (#584)

### Added
- New command `Subql migrate` allow convert project manifest v0.0.1 to v0.2.0 (#587)

## [0.14.0] - 2021-10-26
### Added
- Added publish CLI command which uploads a project to IPFS if it is using project manifest v0.2.0 (#486)

### Changed
- Update Polkadot/api to 6.5.2 (#564)

## [0.13.0] - 2021-10-12
### Added
- Cli now support for manifest spec version `0.2.0` (#495)
- Expand on cli `init` capabilities, default to not installing dependencies (#485)

## [0.12.0] - 2021-09-16
### Added
- Adds command `subql build` which webpacks the project code into a single file (#475)

## [0.11.2] - 2021-09-01
### Fixed
- Fix codegen template for jsonField optional field (#459)

## [0.11.1] - 2021-08-27
### Fixed
- Deprecated warnings (#448)

## [0.11.0] - 2021-08-20
### Added
- Support Bytea type in Cli (#432)

## [0.10.0] - 2021-06-25
### Changed
- Update dependencies (#358)

## [0.9.3] - 2021-05-04
### Added
- Codegen will support indexed jsonb fields. No get methods will be created for such fields in the entity class. (#291)

## [0.9.2] - 2021-04-21
### Added
- Codegen allow query by foreign key field (#285)

## [0.9.0] - 2021-04-19
### Added
- `@index` annotation is now supported in `graphql.schema` (#255):
    - Can be added on any field of any entity except primary or foreign keys
    - `@subql/node` will recognise it and create table with additional indexes to speed querying
    - Allow query by indexed field via `global.store` (#271)
- `@jsonField` annotation is now supported in `graphql.schema` which allows you to store structured data JSON data in a single database field
    - We'll automatically generate coresponding JSON interfaces when querying this data (#275)
    - Read more about how you can use this in our [updated docs](https://doc.subquery.network/create/graphql.html#json-type)

## [0.8.0] - 2021-03-11
### Added
- Update subquery repo path (#196)
- codegen will create foreign key for relations: 1-1, and 1-N  (#212)
- codegen support type Boolean (#216)
- add subcommand validate (#219)

## [0.7.3] - 2021-02-15
### Changed
- bump dependencies (#148)

## [0.7.2] - 2021-02-03
### Fixed
- fix yaml formatting problem in the starter scaffold generated by subql init (#140)

## [0.7.1] - 2021-01-27
### Fixed
- add missing cli-ux dependency (#133)

## [0.7.0] - 2021-01-27
### Added
- add user interaction for subql init (#118)

## [0.6.0] - 2021-01-21
### Fixed
- read graphql schema from the location defined in project.yml (#105)

## [0.5.0] - 2021-01-15
### Changed
- subql init doesn' need --starter by default (#86)
- model template use bigint instead of BigInt (#82)

## [0.2.0] - 2020-12-22
### Changed
- support subcommand codegen
- support subcommand init

[Unreleased]: https://github.com/subquery/subql/compare/cli/4.1.0...HEAD
[4.1.0]: https://github.com/subquery/subql/compare/cli/4.0.5...cli/4.1.0
[4.0.5]: https://github.com/subquery/subql/compare/cli/4.0.4...cli/4.0.5
[4.0.4]: https://github.com/subquery/subql/compare/cli/4.0.3...cli/4.0.4
[4.0.3]: https://github.com/subquery/subql/compare/cli/4.0.2...cli/4.0.3
[4.0.2]: https://github.com/subquery/subql/compare/cli/4.0.1...cli/4.0.2
[4.0.1]: https://github.com/subquery/subql/compare/cli/4.0.0...cli/4.0.1
[4.0.0]: https://github.com/subquery/subql/compare/cli/3.6.1...cli/4.0.0
[3.6.1]: https://github.com/subquery/subql/compare/cli/3.6.0...cli/3.6.1
[3.6.0]: https://github.com/subquery/subql/compare/cli/3.5.1...cli/3.6.0
[3.5.1]: https://github.com/subquery/subql/compare/cli/3.5.0...cli/3.5.1
[3.5.0]: https://github.com/subquery/subql/compare/cli/3.4.0...cli/3.5.0
[3.4.0]: https://github.com/subquery/subql/compare/cli/3.3.3...cli/3.4.0
[3.3.3]: https://github.com/subquery/subql/compare/cli/3.3.2...cli/3.3.3
[3.3.2]: https://github.com/subquery/subql/compare/cli/3.3.1...cli/3.3.2
[3.3.1]: https://github.com/subquery/subql/compare/cli/3.3.0...cli/3.3.1
[3.3.0]: https://github.com/subquery/subql/compare/cli/3.2.0...cli/3.3.0
[3.2.0]: https://github.com/subquery/subql/compare/cli/v3.1.1...cli/v3.2.0
[3.1.1]: https://github.com/subquery/subql/compare/cli/3.1.0...cli/3.1.1
[3.1.0]: https://github.com/subquery/subql/compare/cli/3.0.0...cli/3.1.0
[3.0.0]: https://github.com/subquery/subql/compare/cli/2.1.0...cli/3.0.0
[2.1.0]: https://github.com/subquery/subql/compare/cli/2.0.0.../cli/2.1.0
[2.0.0]: https://github.com/subquery/subql/compare/cli/.1.13.1../cli/2.0.0
[1.13.1]: https://github.com/subquery/subql/compare/cli/1.13.0.../cli/1.13.1
[1.13.0]: https://github.com/subquery/subql/compare/cli/1.12.3.../cli/1.13.0
[1.12.3]: https://github.com/subquery/subql/compare/cli/1.12.2.../cli/1.12.3
[1.12.2]: https://github.com/subquery/subql/compare/cli/1.12.1.../cli/1.12.2
[1.12.1]: https://github.com/subquery/subql/compare/cli/1.12.0.../cli/1.12.1
[1.12.0]: https://github.com/subquery/subql/compare/cli/1.11.0.../cli/1.12.0
[1.11.0]: https://github.com/subquery/subql/compare/cli/1.10.1.../cli/1.11.0
[1.10.1]: https://github.com/subquery/subql/compare/cli/1.10.0.../cli/1.10.1
[1.10.0]: https://github.com/subquery/subql/compare/cli1.9.1/.../cli/1.10.0
[1.9.1]: https://github.com/subquery/subql/compare/cli/1.9.0.../cli/1.9.1
[1.9.0]: https://github.com/subquery/subql/compare/cli/1.8.0.../cli/1.9.0
[1.8.0]: https://github.com/subquery/subql/compare/cli/1.7.0.../cli/1.8.0
[1.7.0]: https://github.com/subquery/subql/compare/cli/1.6.4.../cli/1.7.0
[1.6.4]: https://github.com/subquery/subql/compare/cli/1.6.3.../cli/1.6.4
[1.6.3]: https://github.com/subquery/subql/compare/cli/1.6.2.../cli/1.6.3
[1.6.2]: https://github.com/subquery/subql/compare/cli/1.6.1.../cli/1.6.2
[1.6.1]: https://github.com/subquery/subql/compare/cli/1.6.0.../cli/1.6.1
[1.6.0]: https://github.com/subquery/subql/compare/cli/1.5.1.../cli/1.6.0
[1.5.1]: https://github.com/subquery/subql/compare/cli/1.5.0.../cli/1.5.1
[1.5.0]: https://github.com/subquery/subql/compare/cli/1.4.0.../cli/1.5.0
[1.4.0]: https://github.com/subquery/subql/compare/cli/1.3.1.../cli/1.4.0
[1.3.1]: https://github.com/subquery/subql/compare/cli/1.3.0.../cli/1.3.1
[1.3.0]: https://github.com/subquery/subql/compare/cli/1.2.1.../cli/1.3.0
[1.2.1]: https://github.com/subquery/subql/compare/cli/1.2.0.../cli/1.2.1
[1.2.0]: https://github.com/subquery/subql/compare/cli/1.1.1.../cli/1.2.0
[1.1.1]: https://github.com/subquery/subql/compare/cli/1.1.0.../cli/1.1.1
[1.1.0]: https://github.com/subquery/subql/compare/cli/1.0.1.../cli/1.1.0
[1.0.1]: https://github.com/subquery/subql/compare/cli/1.0.0.../cli/1.0.1
[1.0.0]: https://github.com/subquery/subql/compare/cli/.0.29.0../cli/1.0.0
[0.29.0]: https://github.com/subquery/subql/compare/cli/0.28.0.../cli/0.29.0
[0.28.0]: https://github.com/subquery/subql/compare/cli/0.27.0.../cli/0.28.0
[0.27.0]: https://github.com/subquery/subql/compare/cli/0.26.1.../cli/0.27.0
[0.26.1]: https://github.com/subquery/subql/compare/cli/0.26.0.../cli/0.26.1
[0.26.0]: https://github.com/subquery/subql/compare/cli/0.25.0.../cli/0.26.0
[0.25.0]: https://github.com/subquery/subql/compare/cli/0.24.0.../cli/0.25.0
[0.24.0]: https://github.com/subquery/subql/compare/cli/0.23.0.../cli/0.24.0
[0.23.0]: https://github.com/subquery/subql/compare/cli/0.22.0.../cli/0.23.0
[0.22.0]: https://github.com/subquery/subql/compare/cli/0.21.0.../cli/0.22.0
[0.21.0]: https://github.com/subquery/subql/compare/cli/0.20.1.../cli/0.21.0
[0.20.1]: https://github.com/subquery/subql/compare/cli/0.20.0...cli/0.20.1
[0.20.0]: https://github.com/subquery/subql/compare/cli/0.19.0...cli/0.20.0
[0.19.0]: https://github.com/subquery/subql/compare/cli/0.18.0...cli/0.19.0
[0.18.0]: https://github.com/subquery/subql/compare/cli/0.17.0...cli/0.18.0
[0.17.0]: https://github.com/subquery/subql/compare/cli/0.16.2...cli/0.17.0
[0.16.2]: https://github.com/subquery/subql/compare/cli/0.16.1...cli/0.16.2
[0.16.1]: https://github.com/subquery/subql/compare/cli/0.16.0...cli/0.16.1
[0.16.0]: https://github.com/subquery/subql/compare/cli/0.15.0...cli/0.16.0
[0.15.0]: https://github.com/subquery/subql/compare/cli/0.14.0...cli/0.15.0
[0.14.0]: https://github.com/subquery/subql/compare/cli/0.13.0...cli/0.14.0
[0.13.0]: https://github.com/subquery/subql/compare/cli/0.12.0...cli/0.13.0
[0.12.0]: https://github.com/subquery/subql/compare/cli/0.11.2...cli/0.12.0
[0.11.2]: https://github.com/subquery/subql/compare/cli/0.11.1...cli/0.11.2
[0.11.1]: https://github.com/subquery/subql/compare/cli/0.11.0...cli/0.11.1
[0.11.0]: https://github.com/subquery/subql/compare/cli/0.10.0...cli/0.11.0
[0.10.0]: https://github.com/subquery/subql/compare/cli/0.9.3...cli/0.10.0
[0.9.3]: https://github.com/subquery/subql/compare/cli/0.9.2...cli/0.9.3
[0.9.2]: https://github.com/subquery/subql/compare/v0.9.0...v0.9.2
[0.9.0]: https://github.com/subquery/subql/compare/v0.8.0...v0.9.0
[0.8.0]: https://github.com/subquery/subql/compare/v0.7.3...v0.8.0
[0.7.3]: https://github.com/OnFinality-io/subql/compare/v0.7.2...v0.7.3
[0.7.2]: https://github.com/OnFinality-io/subql/compare/v0.7.1...v0.7.2
[0.7.1]: https://github.com/OnFinality-io/subql/compare/v0.7.0...v0.7.1
[0.7.0]: https://github.com/OnFinality-io/subql/compare/v0.6.0...v0.7.0
[0.6.0]: https://github.com/OnFinality-io/subql/compare/v0.5.0...v0.6.0
[0.5.0]: https://github.com/OnFinality-io/subql/compare/v0.2.0...v0.5.0
[0.2.0]: https://github.com/OnFinality-io/subql/tags/0.2.0<|MERGE_RESOLUTION|>--- conflicted
+++ resolved
@@ -5,13 +5,10 @@
 and this project adheres to [Semantic Versioning](https://semver.org/spec/v2.0.0.html).
 
 ## [Unreleased]
-<<<<<<< HEAD
 ### Added
 - ts-manifest compatibility with `codegen:generate` command (#2111)
-=======
 
 ## [4.1.0] - 2023-10-25
->>>>>>> 65b16d5d
 ### Changed
 - Removed `validate` command from cli, also removed from `@subql/validator` from dependencies (#2121)
 
