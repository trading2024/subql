{
  "name": "@subql/node-core",
<<<<<<< HEAD
  "version": "7.4.2-2",
=======
  "version": "7.5.0",
>>>>>>> 0d02f14f
  "description": "Common node features that are agnostic to blockchains",
  "homepage": "https://github.com/subquery/subql",
  "repository": "github:subquery/subql",
  "scripts": {
    "test": "echo \"Error: no test specified\" && exit 1",
    "build": "rm -rf dist && tsc -b",
    "format": "prettier --write \"src/**/*.ts\"",
    "changelog:release": "echo \"Updating changelog $npm_package_version\" && npx chan release $npm_package_version --git-url \"https://github.com/subquery/subql\" --release-prefix=\"node-core/\""
  },
  "author": "Ian He",
  "main": "dist/index.js",
  "license": "GPL-3.0",
  "files": [
    "src/global.d.ts",
    "/dist",
    "logger.js",
    "yargs.js"
  ],
  "dependencies": {
    "@apollo/client": "^3.8.8",
    "@nestjs/common": "^9.4.0",
    "@nestjs/event-emitter": "^2.0.0",
    "@nestjs/schedule": "^3.0.1",
    "@subql/common": "workspace:*",
    "@subql/testing": "workspace:*",
    "@subql/types": "workspace:*",
    "@subql/utils": "workspace:*",
    "@willsoto/nestjs-prometheus": "^5.4.0",
    "async-lock": "^1.4.0",
    "async-mutex": "^0.4.0",
    "cross-fetch": "^3.1.6",
    "csv-stringify": "^6.4.5",
    "dayjs": "^1.10.7",
    "lodash": "^4.17.21",
    "lru-cache": "10.1.0",
    "merkle-tools": "^1.4.1",
    "prom-client": "^14.0.1",
    "source-map": "^0.7.4",
    "tar": "^6.1.11",
    "toposort-class": "^1.0.1",
    "vm2": "^3.9.19",
    "yargs": "^16.2.0"
  },
  "devDependencies": {
    "@types/async-lock": "^1"
  },
  "stableVersion": "7.4.2-1"
}<|MERGE_RESOLUTION|>--- conflicted
+++ resolved
@@ -1,10 +1,6 @@
 {
   "name": "@subql/node-core",
-<<<<<<< HEAD
-  "version": "7.4.2-2",
-=======
   "version": "7.5.0",
->>>>>>> 0d02f14f
   "description": "Common node features that are agnostic to blockchains",
   "homepage": "https://github.com/subquery/subql",
   "repository": "github:subquery/subql",
@@ -50,6 +46,5 @@
   },
   "devDependencies": {
     "@types/async-lock": "^1"
-  },
-  "stableVersion": "7.4.2-1"
+  }
 }