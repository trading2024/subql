--- conflicted
+++ resolved
@@ -7,11 +7,8 @@
 ### Fixed
 - Fix unable to find index in `modelIndexedFields` due to a special case entity name (2327)
 - Fix multi-chain has `block-range` issue due to migartion handle historical status incorrectly
-<<<<<<< HEAD
+- Fix in fetch service when dictionary scopedDictionaryEntries failed keeps retrying with infinite loop
 - Fix modulo block didn't apply correctly with multiple dataSources (#2331)
-=======
-- Fix in fetch service when dictionary scopedDictionaryEntries failed keeps retrying with infinite loop
->>>>>>> 881d9cf8
 
 ## [Unreleased]
 ### Added
