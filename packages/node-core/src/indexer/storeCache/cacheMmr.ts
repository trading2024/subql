// Copyright 2020-2022 OnFinality Limited authors & contributors
// SPDX-License-Identifier: Apache-2.0

import {Db} from '@subql/x-merkle-mountain-range';
import {Mutex} from 'async-mutex';
import LRUCache from 'lru-cache';
import {Sequelize, Transaction} from 'sequelize';
import {PgBasedMMRDB} from '../entities/Mmr.entitiy';
import {ICachedModelControl} from './types';

const cacheOptions = {
  max: 100, // default value
  ttl: 1000 * 60 * 60, // in ms
  updateAgeOnGet: true, // we want to keep most used record in cache longer
};

export class CachePgMmrDb implements ICachedModelControl, Db {
  private leafLength?: number;
  flushableRecordCounter = 0;
  private cacheData = new LRUCache<number, Uint8Array>(cacheOptions);
  private setData: Record<number, Uint8Array> = {};
  private leafLengthChanged = false;
<<<<<<< HEAD
  private mutex = new Mutex();
=======
>>>>>>> 684f45ea

  constructor(private db: PgBasedMMRDB) {}

  get isFlushable(): boolean {
    return !!Object.keys(this.setData).length || this.leafLengthChanged;
  }

  async flush(tx: Transaction, blockHeight?: number | undefined): Promise<void> {
    if (this.isFlushable) {
      const release = await this.mutex.acquire();
      tx.afterCommit(() => {
        release();
      });
      const data = {...this.setData};
      this.setData = {};
      await this.db.bulkSet(data, tx);
      if (this.leafLength) {
        this.leafLengthChanged = false;
        await this.db.setLeafLength(this.leafLength, tx);
      }
    }
  }

  static async create(sequelize: Sequelize, schema: string): Promise<CachePgMmrDb> {
    const db = await PgBasedMMRDB.create(sequelize, schema);

    return new CachePgMmrDb(db);
  }

  // eslint-disable-next-line @typescript-eslint/require-await
  async set(value: Uint8Array, key: number): Promise<void> {
    this.cacheData.set(key, value);
    this.setData[key] = value;
    this.flushableRecordCounter++;
  }

  async get(key: number): Promise<Uint8Array | null> {
    await this.mutex.waitForUnlock();
    const result = this.cacheData.get(key);
    if (result) return result;
    if (this.setData[key]) return this.setData[key];

    const dbResult = await this.db.get(key);
    if (dbResult) {
      this.cacheData.set(key, dbResult);
    }
    return dbResult;
  }

  // Not sure when this gets used
  async delete(key: number): Promise<void> {
    await this.mutex.waitForUnlock();
    await this.db.delete(key);
    this.cacheData.delete(key);
    delete this.setData[key];
  }

  async getLeafLength(): Promise<number> {
    await this.mutex.waitForUnlock();
    if (this.leafLength === undefined) {
      this.leafLength = await this.db.getLeafLength();
    }
    return this.leafLength;
  }

  // eslint-disable-next-line @typescript-eslint/require-await
  async setLeafLength(length: number): Promise<number> {
    this.leafLength = length;
    this.leafLengthChanged = true;
    return length;
  }

  async getNodes(): Promise<Record<number, Uint8Array>> {
    await this.mutex.waitForUnlock();
    return {...(await this.db.getNodes()), ...this.setData};
  }
}<|MERGE_RESOLUTION|>--- conflicted
+++ resolved
@@ -20,10 +20,8 @@
   private cacheData = new LRUCache<number, Uint8Array>(cacheOptions);
   private setData: Record<number, Uint8Array> = {};
   private leafLengthChanged = false;
-<<<<<<< HEAD
   private mutex = new Mutex();
-=======
->>>>>>> 684f45ea
+
 
   constructor(private db: PgBasedMMRDB) {}
 
