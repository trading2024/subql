// Copyright 2020-2022 OnFinality Limited authors & contributors
// SPDX-License-Identifier: Apache-2.0

import assert from 'assert';
import {isMainThread} from 'worker_threads';
import {Inject} from '@nestjs/common';
import {EventEmitter2} from '@nestjs/event-emitter';
import {Sequelize} from 'sequelize';
import {ApiService, IApi} from '../api.service';
import {NodeConfig} from '../configure';
import {IndexerEvent} from '../events';
import {getLogger} from '../logger';
import {getExistingProjectSchema, initDbSchema, initHotSchemaReload, reindex} from '../utils';
import {BaseDsProcessorService} from './ds-processor.service';
import {DynamicDsService} from './dynamic-ds.service';
import {MmrService} from './mmr.service';
import {PoiService} from './poi/poi.service';
import {StoreService} from './store.service';
import {IProjectNetworkConfig, IProjectService, ISubqueryProject} from './types';
import {IUnfinalizedBlocksService} from './unfinalizedBlocks.service';

const logger = getLogger('Project');

class NotInitError extends Error {
  constructor() {
    super('ProjectService has not been initialized');
  }
}

export abstract class BaseProjectService<API extends ApiService, DS extends {startBlock?: number}>
  implements IProjectService<DS>
{
  private _schema?: string;
  private _startHeight?: number;
  private _blockOffset?: number;

  protected abstract packageVersion: string;
  protected abstract generateTimestampReferenceForBlockFilters(dataSources: DS[]): Promise<DS[]>;

  // Used in the substrate SDK to do extra filtering for spec version
  protected abstract getStartBlockDatasources(): DS[];

  constructor(
<<<<<<< HEAD
    private readonly dsProcessorService: IDSProcessorService<DS>,
    protected readonly apiService: API,
=======
    private readonly dsProcessorService: BaseDsProcessorService,
    protected readonly apiService: ApiService,
>>>>>>> 76fa0079
    private readonly poiService: PoiService,
    protected readonly mmrService: MmrService,
    protected readonly sequelize: Sequelize,
    @Inject('ISubqueryProject') protected readonly project: ISubqueryProject<IProjectNetworkConfig, DS>,
    protected readonly storeService: StoreService,
    protected readonly nodeConfig: NodeConfig,
    protected readonly dynamicDsService: DynamicDsService<DS>,
    private eventEmitter: EventEmitter2,
    private unfinalizedBlockService: IUnfinalizedBlocksService<any>
  ) {}

  protected get schema(): string {
    assert(this._schema, new NotInitError());
    return this._schema;
  }

  get startHeight(): number {
    assert(this._startHeight, new NotInitError());
    return this._startHeight;
  }

  get blockOffset(): number | undefined {
    return this._blockOffset;
  }

  protected get isHistorical(): boolean {
    return this.storeService.historical;
  }

  private async getExistingProjectSchema(): Promise<string | undefined> {
    return getExistingProjectSchema(this.nodeConfig, this.sequelize);
  }

  async init(): Promise<void> {
    // Used to load assets into DS-processor, has to be done in any thread
    await this.dsProcessorService.validateProjectCustomDatasources();
    // Do extra work on main thread to setup stuff
    this.project.dataSources = await this.generateTimestampReferenceForBlockFilters(this.project.dataSources);
    if (isMainThread) {
      this._schema = await this.ensureProject();
      await this.initDbSchema();
      await this.ensureMetadata();
      this.dynamicDsService.init(this.storeService.storeCache.metadata);

      await this.initHotSchemaReload();

      if (this.nodeConfig.proofOfIndex) {
        const blockOffset = await this.getMetadataBlockOffset();
        void this.setBlockOffset(Number(blockOffset));
        await this.poiService.init();
      }

      this._startHeight = await this.getStartHeight();

      const reindexedTo = await this.initUnfinalized();

      if (reindexedTo !== undefined) {
        this._startHeight = reindexedTo;
      }

      // Flush any pending operations to setup DB
      await this.storeService.storeCache.flushCache(true);
    } else {
      this._schema = await this.getExistingProjectSchema();

      await this.sequelize.sync();

      assert(this._schema, 'Schema should be created in main thread');
      await this.initDbSchema();

      if (this.nodeConfig.proofOfIndex) {
        await this.poiService.init();
      }
    }
  }

  private async ensureProject(): Promise<string> {
    let schema = await this.getExistingProjectSchema();
    if (!schema) {
      schema = await this.createProjectSchema();
    }
    this.eventEmitter.emit(IndexerEvent.Ready, {
      value: true,
    });

    return schema;
  }

  private async createProjectSchema(): Promise<string> {
    const schema = this.nodeConfig.dbSchema;
    const schemas = await this.sequelize.showAllSchemas({});
    if (!(schemas as unknown as string[]).includes(schema)) {
      await this.sequelize.createSchema(`"${schema}"`, {});
    }

    return schema;
  }

  private async initHotSchemaReload(): Promise<void> {
    await initHotSchemaReload(this.schema, this.storeService);
  }
  private async initDbSchema(): Promise<void> {
    await initDbSchema(this.project, this.schema, this.storeService);
  }

  private async ensureMetadata(): Promise<void> {
    const metadata = this.storeService.storeCache.metadata;

    this.eventEmitter.emit(IndexerEvent.NetworkMetadata, this.apiService.networkMeta);

    const keys = [
      'lastProcessedHeight',
      'blockOffset',
      'indexerNodeVersion',
      'chain',
      'specName',
      'genesisHash',
      'startHeight',
      'processedBlockCount',
      'lastFinalizedVerifiedHeight',
      'schemaMigrationCount',
    ] as const;

    const existing = await metadata.findMany(keys);

    const {chain, genesisHash, specName} = this.apiService.networkMeta;

    if (this.project.runner) {
      const {node, query} = this.project.runner;

      metadata.setBulk([
        {key: 'runnerNode', value: node.name},
        {key: 'runnerNodeVersion', value: node.version},
        {key: 'runnerQuery', value: query.name},
        {key: 'runnerQueryVersion', value: query.version},
      ]);
    }
    if (!existing.genesisHash) {
      metadata.set('genesisHash', genesisHash);
    } else {
      // Check if the configured genesisHash matches the currently stored genesisHash
      assert(
        // Configured project yaml genesisHash only exists in specVersion v0.2.0, fallback to api fetched genesisHash on v0.0.1
        (this.project.network.chainId ?? genesisHash) === existing.genesisHash,
        'Specified project manifest chain id / genesis hash does not match database stored genesis hash, consider cleaning project schema using --force-clean'
      );
    }
    if (existing.chain !== chain) {
      metadata.set('chain', chain);
    }

    if (existing.specName !== specName) {
      metadata.set('specName', specName);
    }

    // If project was created before this feature, don't add the key. If it is project created after, add this key.
    if (!existing.processedBlockCount && !existing.lastProcessedHeight) {
      metadata.set('processedBlockCount', 0);
    }

    if (existing.indexerNodeVersion !== this.packageVersion) {
      metadata.set('indexerNodeVersion', this.packageVersion);
    }
    if (!existing.schemaMigrationCount) {
      metadata.set('schemaMigrationCount', 0);
    }

    if (!existing.startHeight) {
      metadata.set('startHeight', this.getStartBlockFromDataSources());
    }
  }

  protected async getMetadataBlockOffset(): Promise<number | undefined> {
    return this.storeService.storeCache.metadata.find('blockOffset');
  }

  protected async getLastProcessedHeight(): Promise<number | undefined> {
    return this.storeService.storeCache.metadata.find('lastProcessedHeight');
  }

  private async getStartHeight(): Promise<number> {
    let startHeight: number;
    const lastProcessedHeight = await this.getLastProcessedHeight();
    if (lastProcessedHeight !== null && lastProcessedHeight !== undefined) {
      startHeight = Number(lastProcessedHeight) + 1;
    } else {
      startHeight = this.getStartBlockFromDataSources();
    }
    return startHeight;
  }

  async setBlockOffset(offset: number): Promise<void> {
    if (this._blockOffset !== undefined || offset === null || offset === undefined || isNaN(offset)) {
      return;
    }
    logger.info(`set blockOffset to ${offset}`);
    this._blockOffset = offset;
    return this.mmrService.syncFileBaseFromPoi(offset, undefined, this.nodeConfig.debug).catch((err) => {
      logger.error(err, 'failed to sync poi to mmr');
      process.exit(1);
    });
  }

  protected getStartBlockFromDataSources(): number {
    const startBlocksList = this.getStartBlockDatasources().map((item) => item.startBlock ?? 1);
    if (startBlocksList.length === 0) {
      logger.error(`Failed to find a valid datasource, Please check your endpoint if specName filter is used.`);
      process.exit(1);
    } else {
      return Math.min(...startBlocksList);
    }
  }

  async getAllDataSources(blockHeight: number): Promise<DS[]> {
    const dynamicDs = await this.dynamicDsService.getDynamicDatasources();

    return [...this.project.dataSources, ...dynamicDs].filter(
      (ds) => ds.startBlock !== undefined && ds.startBlock <= blockHeight
    );
  }

  private async initUnfinalized(): Promise<number | undefined> {
    if (this.nodeConfig.unfinalizedBlocks && !this.isHistorical) {
      logger.error(
        'Unfinalized blocks cannot be enabled without historical. You will need to reindex your project to enable historical'
      );
      process.exit(1);
    }

    return this.unfinalizedBlockService.init(this.reindex.bind(this));
  }

  async reindex(targetBlockHeight: number): Promise<void> {
    const lastProcessedHeight = await this.getLastProcessedHeight();

    if (lastProcessedHeight === undefined) {
      throw new Error('Cannot reindex with missing lastProcessedHeight');
    }

    return reindex(
      this.getStartBlockFromDataSources(),
      await this.getMetadataBlockOffset(),
      targetBlockHeight,
      lastProcessedHeight,
      this.storeService,
      this.unfinalizedBlockService,
      this.dynamicDsService,
      this.mmrService,
      this.sequelize
      /* Not providing force clean service, it should never be needed */
    );
  }
}<|MERGE_RESOLUTION|>--- conflicted
+++ resolved
@@ -41,13 +41,8 @@
   protected abstract getStartBlockDatasources(): DS[];
 
   constructor(
-<<<<<<< HEAD
-    private readonly dsProcessorService: IDSProcessorService<DS>,
+    private readonly dsProcessorService: BaseDsProcessorService,
     protected readonly apiService: API,
-=======
-    private readonly dsProcessorService: BaseDsProcessorService,
-    protected readonly apiService: ApiService,
->>>>>>> 76fa0079
     private readonly poiService: PoiService,
     protected readonly mmrService: MmrService,
     protected readonly sequelize: Sequelize,
