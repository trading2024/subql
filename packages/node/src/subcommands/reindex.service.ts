--- conflicted
+++ resolved
@@ -47,15 +47,11 @@
       throw new Error('Schema does not exist.');
     }
     await this.initDbSchema();
-<<<<<<< HEAD
-
+    
     const { chainId } = this.project.network;
     this.metadataRepo = await MetadataFactory(this.sequelize, this.schema, chainId);
-=======
-    this.metadataRepo = MetadataFactory(this.sequelize, this.schema);
     this.dynamicDsService.init(this.metadataRepo);
   }
->>>>>>> d8da906d
 
   async getTargetHeightWithUnfinalizedBlocks(inputHeight): Promise<number> {
     (this.unfinalizedBlocksService as any).metadataRepo = this.metadataRepo;
