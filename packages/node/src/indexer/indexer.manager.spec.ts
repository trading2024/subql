--- conflicted
+++ resolved
@@ -14,11 +14,8 @@
   NodeConfig,
   ConnectionPoolService,
   StoreCacheService,
-<<<<<<< HEAD
   ConnectionPoolStateManager,
-=======
   MmrQueryService,
->>>>>>> 223d666d
 } from '@subql/node-core';
 import { Sequelize } from '@subql/x-sequelize';
 import { GraphQLSchema } from 'graphql';
