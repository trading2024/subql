--- conflicted
+++ resolved
@@ -12,11 +12,8 @@
   ConnectionPoolService,
   SmartBatchService,
   StoreCacheService,
-<<<<<<< HEAD
   ConnectionPoolStateManager,
-=======
   PgMmrCacheService,
->>>>>>> b8cfc311
 } from '@subql/node-core';
 import { SubqueryProject } from '../configure/SubqueryProject';
 import { ApiService } from './api.service';
