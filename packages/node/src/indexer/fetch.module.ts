--- conflicted
+++ resolved
@@ -16,11 +16,8 @@
   ConnectionPoolStateManager,
   PgMmrCacheService,
   MmrQueryService,
-<<<<<<< HEAD
   RetryManager,
-=======
   IProjectUpgradeService,
->>>>>>> b1270d02
 } from '@subql/node-core';
 import { SubqueryProject } from '../configure/SubqueryProject';
 import { ApiService } from './api.service';
