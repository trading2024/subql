--- conflicted
+++ resolved
@@ -56,11 +56,12 @@
   }
 }
 
-<<<<<<< HEAD
-async function fetchFromTable(pgClient, schemaName: string, chainId: string | undefined): Promise<MetaData> {
-=======
-async function fetchFromTable(pgClient: any, schemaName: string, useRowEst: boolean): Promise<MetaData> {
->>>>>>> 30131684
+async function fetchFromTable(
+  pgClient,
+  schemaName: string,
+  chainId: string | undefined,
+  useRowEst: boolean
+): Promise<MetaData> {
   const metadata = {} as MetaData;
   const keys = Object.keys(METADATA_TYPES);
 
@@ -112,6 +113,7 @@
       });
     metadata.rowCountEstimate = tableEstimates.rows;
   }
+
   return metadata;
 }
 
@@ -155,24 +157,17 @@
     `,
     resolvers: {
       Query: {
-<<<<<<< HEAD
-        _metadata: async (_parentObject, args, context, _info): Promise<MetaData> => {
+        _metadata: async (_parentObject, args, context, info): Promise<MetaData> => {
           const tableExists = metadataTableSearch(build);
           if (tableExists) {
-            const metadata = await fetchFromTable(context.pgClient, schemaName, args.chainId);
-
-=======
-        _metadata: async (_parentObject, _args, context, _info): Promise<MetaData> => {
-          if (metadataTableExists) {
             let rowCountFound = false;
-            if (_info.fieldName === '_metadata') {
-              for (const node of _info.fieldNodes) {
+            if (info.fieldName === '_metadata') {
+              for (const node of info.fieldNodes) {
                 const queryFields = node.selectionSet.selections;
                 rowCountFound = queryFields.findIndex((field) => (field as any).name.value === 'rowCountEstimate') > -1;
               }
             }
-            const metadata = await fetchFromTable(context.pgClient, schemaName, rowCountFound);
->>>>>>> 30131684
+            const metadata = await fetchFromTable(context.pgClient, schemaName, args.chainId, rowCountFound);
             if (Object.keys(metadata).length > 0) {
               return metadata;
             }
